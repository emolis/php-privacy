<?php declare(strict_types=1);
/**
 * This file is part of the PHP Privacy project.
 *
 * For the full copyright and license information, please view the LICENSE
 * file that was distributed with this source code.
 */

namespace OpenPGP\Packet;

use DateTimeInterface;
use OpenPGP\Common\{
    Config,
    Helper,
};
use OpenPGP\Enum\{
    CompressionAlgorithm,
    HashAlgorithm,
    KeyAlgorithm,
    KeyFlag,
    LiteralFormat,
    PacketTag,
    RevocationReasonTag,
    SignatureSubpacketType,
    SignatureType,
    SupportFeature,
    SymmetricAlgorithm,
};
use OpenPGP\Type\{
    KeyPacketInterface,
    LiteralDataInterface,
    NotationDataInterface,
    SignaturePacketInterface,
    SecretKeyMaterialInterface,
    SubkeyPacketInterface,
    SubpacketInterface,
    UserIDPacketInterface,
    PublicKeyMaterialInterface,
};

/**
 * Signature represents a signature.
 * See RFC 4880, section 5.2.
 * 
 * @package  OpenPGP
 * @category Packet
 * @author   Nguyen Van Nguyen - nguyennv1981@gmail.com
 */
class Signature extends AbstractPacket implements SignaturePacketInterface
{
    const VERSION_4 = 4;
    const VERSION_5 = 5;

    private readonly string $signatureData;

    private readonly array $hashedSubpackets;

    private readonly array $unhashedSubpackets;

    /**
     * Constructor
     *
     * @param int $version
     * @param SignatureType $signatureType
     * @param KeyAlgorithm $keyAlgorithm
     * @param HashAlgorithm $hashAlgorithm
     * @param string $signedHashValue
     * @param string $signature
     * @param array $hashedSubpackets
     * @param array $unhashedSubpackets
     * @return self
     */
    public function __construct(
        private readonly int $version,
        private readonly SignatureType $signatureType,
        private readonly KeyAlgorithm $keyAlgorithm,
        private readonly HashAlgorithm $hashAlgorithm,
        private readonly string $signedHashValue,
        private readonly string $signature,
        array $hashedSubpackets = [],
        array $unhashedSubpackets = []
    )
    {
        parent::__construct(PacketTag::Signature);
        $this->hashedSubpackets = array_filter(
            $hashedSubpackets,
            static fn ($subpacket) => $subpacket instanceof SignatureSubpacket
        );
        $this->unhashedSubpackets = array_filter(
            $unhashedSubpackets,
            static fn ($subpacket) => $subpacket instanceof SignatureSubpacket
        );
        $this->signatureData = implode([
            chr($this->version),
            chr($this->signatureType->value),
            chr($this->keyAlgorithm->value),
            chr($this->hashAlgorithm->value),
            self::subpacketsToBytes($this->hashedSubpackets),
        ]);
    }

    /**
     * {@inheritdoc}
     */
    public static function fromBytes(string $bytes): self
    {
        $offset = 0;

        // A one-octet version number.
        $version = ord($bytes[$offset++]);
        if ($version != self::VERSION_4 && $version != self::VERSION_5) {
            throw new \UnexpectedValueException(
                "Version $version of the signature packet is unsupported.",
            );
        }

        // One-octet signature type.
        $signatureType = SignatureType::from(ord($bytes[$offset++]));

        // One-octet public-key algorithm.
        $keyAlgorithm = KeyAlgorithm::from(ord($bytes[$offset++]));

        // One-octet hash algorithm.
        $hashAlgorithm = HashAlgorithm::from(ord($bytes[$offset++]));

        // Read hashed subpackets
        $hashedLength = Helper::bytesToShort($bytes, $offset);
        $offset += 2;
        $hashedSubpackets = self::readSubpackets(
            substr($bytes, $offset, $hashedLength)
        );
        $offset += $hashedLength;

        // read unhashed subpackets
        $unhashedLength = Helper::bytesToShort($bytes, $offset);
        $offset += 2;
        $unhashedSubpackets = self::readSubpackets(
            substr($bytes, $offset, $unhashedLength)
        );
        $offset += $unhashedLength;

        // Two-octet field holding left 16 bits of signed hash value.
        $signedHashValue = substr($bytes, $offset, 2);
        $signature = substr($bytes, $offset + 2);

        return new self(
            $version,
            $signatureType,
            $keyAlgorithm,
            $hashAlgorithm,
            $signedHashValue,
            $signature,
            $hashedSubpackets,
            $unhashedSubpackets,
        );
    }

    /**
     * Create signature
     *
     * @param KeyPacketInterface $signKey
     * @param SignatureType $signatureType
     * @param string $dataToSign
     * @param HashAlgorithm $hashAlgorithm
     * @param array $subpackets
     * @param DateTimeInterface $time
     * @param string $detachedDataHeader
     * @return self
     */
    public static function createSignature(
        KeyPacketInterface $signKey,
        SignatureType $signatureType,
        string $dataToSign,
        HashAlgorithm $hashAlgorithm = HashAlgorithm::Sha256,
        array $subpackets = [],
        ?DateTimeInterface $time = null,
        string $detachedDataHeader = ''
    ): self
    {
        $version = $signKey->getVersion();
        $keyAlgorithm = $signKey->getKeyAlgorithm();
        $hashAlgorithm = $signKey->getPreferredHash($hashAlgorithm);

        $hashedSubpackets = [
            Signature\SignatureCreationTime::fromTime(
                $time ?? new \DateTime()
            ),
            Signature\IssuerFingerprint::fromKeyPacket($signKey),
            Signature\IssuerKeyID::fromKeyID($signKey->getKeyID()),
            ...$subpackets,
        ];

        $signatureData = implode([
            chr($version),
            chr($signatureType->value),
            chr($keyAlgorithm->value),
            chr($hashAlgorithm->value),
            self::subpacketsToBytes($hashedSubpackets),
        ]);

        $trailer = '';
        if ($version === self::VERSION_5 &&
            ($signatureType === SignatureType::Binary || $signatureType === SignatureType::Text)
        ) {
            $trailer .= $detachedDataHeader;
        }
        $trailer .= self::calculateTrailer(
            $version,
            strlen($signatureData),
        );

        $message = implode([
            $dataToSign,
            $signatureData,
            $trailer,
        ]);

        return new self(
            $version,
            $signatureType,
            $keyAlgorithm,
            $hashAlgorithm,
            substr($hashAlgorithm->hash($message), 0, 2),
            self::signMessage($signKey, $hashAlgorithm, $message),
            $hashedSubpackets,
        );
    }

    /**
     * Create self signature
     *
     * @param KeyPacketInterface $signKey
     * @param UserIDPacketInterface $userID
     * @param bool $isPrimaryUser
     * @param int $keyExpiry
     * @param DateTimeInterface $time
     * @return self
     */
    public static function createSelfCertificate(
        KeyPacketInterface $signKey,
        UserIDPacketInterface $userID,
        bool $isPrimaryUser = false,
        int $keyExpiry = 0,
        ?DateTimeInterface $time = null
    )
    {
        $subpackets = [
            Signature\KeyFlags::fromFlags(
                KeyFlag::CertifyKeys->value | KeyFlag::SignData->value
            ),
            new Signature\PreferredSymmetricAlgorithms(
                implode([
                    chr(SymmetricAlgorithm::Aes128->value),
                    chr(SymmetricAlgorithm::Aes192->value),
                    chr(SymmetricAlgorithm::Aes256->value),
                ])
            ),
            new Signature\PreferredHashAlgorithms(
                implode([
                    chr(HashAlgorithm::Sha256->value),
                    chr(HashAlgorithm::Sha512->value),
                ])
            ),
            new Signature\PreferredCompressionAlgorithms(
                implode([
                    chr(CompressionAlgorithm::Uncompressed->value),
                    chr(CompressionAlgorithm::Zip->value),
                    chr(CompressionAlgorithm::Zlib->value),
                    chr(CompressionAlgorithm::BZip2->value),
                ])
            ),
            Signature\Features::fromFeatures(
                SupportFeature::Version1SEIPD->value |
                SupportFeature::Version6PublicKey->value |
                SupportFeature::Version2SEIPD->value
            ),
        ];
        if ($isPrimaryUser) {
            $subpackets[] = new Signature\PrimaryUserID("\x01");
        }
        if ($keyExpiry > 0) {
            $subpackets[] = Signature\KeyExpirationTime::fromTime($keyExpiry);
        }
        return self::createSignature(
            $signKey,
            SignatureType::CertGeneric,
            implode([
                $signKey->getSignBytes(),
                $userID->getSignBytes(),
            ]),
            Config::getPreferredHash(),
            $subpackets,
            $time
        );
    }

    /**
     * Create cert generic signature
     *
     * @param KeyPacketInterface $signKey
     * @param KeyPacketInterface $userKey
     * @param UserIDPacketInterface $userID
     * @param DateTimeInterface $time
     * @return self
     */
    public static function createCertGeneric(
        KeyPacketInterface $signKey,
        KeyPacketInterface $userKey,
        UserIDPacketInterface $userID,
        ?DateTimeInterface $time = null
    ): self
    {
        return self::createSignature(
            $signKey,
            SignatureType::CertGeneric,
            implode([
                $userKey->getSignBytes(),
                $userID->getSignBytes(),
            ]),
            Config::getPreferredHash(),
            [
                Signature\KeyFlags::fromFlags(
                    KeyFlag::CertifyKeys->value | KeyFlag::SignData->value
                ),
            ],
            $time
        );
    }

    /**
     * Create cert revocation signature
     *
     * @param KeyPacketInterface $signKey
     * @param KeyPacketInterface $userKey
     * @param UserIDPacketInterface $userID
     * @param string $revocationReason
     * @param RevocationReasonTag $reasonTag
     * @param DateTimeInterface $time
     * @return self
     */
    public static function createCertRevocation(
        KeyPacketInterface $signKey,
        KeyPacketInterface $userKey,
        UserIDPacketInterface $userID,
        string $revocationReason = '',
        RevocationReasonTag $reasonTag = RevocationReasonTag::NoReason,
        ?DateTimeInterface $time = null
    ): self
    {
        return self::createSignature(
            $signKey,
            SignatureType::CertRevocation,
            implode([
                $userKey->getSignBytes(),
                $userID->getSignBytes(),
            ]),
            Config::getPreferredHash(),
            [
                Signature\RevocationReason::fromRevocation(
                    $reasonTag, $revocationReason
                )
            ],
            $time
        );
    }

    /**
     * Create key revocation signature
     *
     * @param KeyPacketInterface $signKey
     * @param KeyPacketInterface $keyPacket
     * @param string $revocationReason
     * @param RevocationReasonTag $reasonTag
     * @param DateTimeInterface $time
     * @return self
     */
    public static function createKeyRevocation(
        KeyPacketInterface $signKey,
        KeyPacketInterface $keyPacket,
        string $revocationReason = '',
        RevocationReasonTag $reasonTag = RevocationReasonTag::NoReason,
        ?DateTimeInterface $time = null
    ): self
    {
        return self::createSignature(
            $signKey,
            SignatureType::KeyRevocation,
            $keyPacket->getSignBytes(),
            Config::getPreferredHash(),
            [
                Signature\RevocationReason::fromRevocation(
                    $reasonTag, $revocationReason
                )
            ],
            $time
        );
    }

    /**
     * Create subkey binding signature
     *
     * @param KeyPacketInterface $signKey
     * @param SubkeyPacketInterface $subkey
     * @param int $keyExpiry
     * @param bool $subkeySign
     * @param DateTimeInterface $time
     * @return self
     */
    public static function createSubkeyBinding(
        KeyPacketInterface $signKey,
        SubkeyPacketInterface $subkey,
        int $keyExpiry = 0,
        bool $subkeySign = false,
        ?DateTimeInterface $time = null
    ): self
    {
        $subpackets = [];
        if ($keyExpiry > 0) {
            $subpackets[] = Signature\KeyExpirationTime::fromTime($keyExpiry);
        }
        if ($subkeySign) {
            $subpackets[] = Signature\KeyFlags::fromFlags(
                KeyFlag::SignData->value
            );
            $subpackets[] = Signature\EmbeddedSignature::fromSignature(
                self::createSignature(
                    $subkey,
                    SignatureType::KeyBinding,
                    implode([
                        $signKey->getSignBytes(),
                        $subkey->getSignBytes(),
                    ]),
                    Config::getPreferredHash(),
                    [],
                    $time
                )
            );
        }
        else {
            $subpackets[] = Signature\KeyFlags::fromFlags(
                KeyFlag::EncryptCommunication->value | KeyFlag::EncryptStorage->value
            );
        }
        return self::createSignature(
            $signKey,
            SignatureType::SubkeyBinding,
            implode([
                $signKey->getSignBytes(),
                $subkey->getSignBytes(),
            ]),
            Config::getPreferredHash(),
            $subpackets,
            $time
        );
    }

    /**
     * Create subkey revocation signature
     *
     * @param KeyPacketInterface $signKey
     * @param KeyPacketInterface $primaryKey
     * @param SubkeyPacketInterface $subkey
     * @param string $revocationReason
     * @param RevocationReasonTag $reasonTag
     * @param DateTimeInterface $time
     * @return self
     */
    public static function createSubkeyRevocation(
        KeyPacketInterface $signKey,
        KeyPacketInterface $primaryKey,
        SubkeyPacketInterface $subkey,
        string $revocationReason = '',
        RevocationReasonTag $reasonTag = RevocationReasonTag::NoReason,
        ?DateTimeInterface $time = null
    ): self
    {
        return self::createSignature(
            $signKey,
            SignatureType::SubkeyRevocation,
            implode([
                $primaryKey->getSignBytes(),
                $subkey->getSignBytes(),
            ]),
            Config::getPreferredHash(),
            [
                Signature\RevocationReason::fromRevocation(
                    $reasonTag, $revocationReason
                )
            ],
            $time
        );
    }

    /**
     * Create literal data signature
     *
     * @param KeyPacketInterface $signKey
     * @param LiteralDataInterface $literalData
     * @param bool $detached
     * @param NotationDataInterface $notationData
     * @param DateTimeInterface $time
     * @return self
     */
    public static function createLiteralData(
        KeyPacketInterface $signKey,
        LiteralDataInterface $literalData,
        bool $detached = false,
        ?NotationDataInterface $notationData = null,
        ?DateTimeInterface $time = null
    )
    {
        $signatureType = SignatureType::Binary;
        $format = $literalData->getFormat();
        if ($format === LiteralFormat::Text || $format === LiteralFormat::Utf8) {
            $signatureType = SignatureType::Text;
        }
        $subpackets = [];
        if ($notationData instanceof NotationDataInterface) {
            $subpackets[] = Signature\NotationData::fromNotation(
                $notationData->isHumanReadable(),
                $notationData->getNotationName(),
                $notationData->getNotationValue()
            );
        }

        $detachedDataHeader = '';
        if ($signKey->getVersion() === self::VERSION_5) {
            $detachedDataHeader = $detached ?
                str_repeat("\x00", 6) : $literalData->getHeader();
        }

        return self::createSignature(
            $signKey,
            $signatureType,
            $literalData->getSignBytes(),
            Config::getPreferredHash(),
            $subpackets,
            $time,
            $detachedDataHeader
        );
    }

    /**
     * {@inheritdoc}
     */
    public function toBytes(): string
    {
        return implode([
            $this->signatureData,
            self::subpacketsToBytes($this->unhashedSubpackets),
            $this->signedHashValue,
            $this->signature,
        ]);
    }

    /**
     * {@inheritdoc}
     */
    public function verify(
        KeyPacketInterface $verifyKey,
        string $dataToVerify,
        ?DateTimeInterface $time = null,
        string $detachedDataHeader = ''
    ): bool
    {
        if ($this->getIssuerKeyID() !== $verifyKey->getKeyID()) {
            $this->getLogger()->warning(
                'Signature was not issued by the given public key.'
            );
            return false;
        }
        if ($this->keyAlgorithm !== $verifyKey->getKeyAlgorithm()) {
            $this->getLogger()->warning(
                'Public key algorithm used to sign signature does not match issuer key algorithm.'
            );
            return false;
        }

        $expirationTime = $this->getSignatureExpirationTime();
        if ($expirationTime instanceof DateTimeInterface) {
            $time = $time ?? new \DateTime();
            if ($expirationTime < $time) {
                $this->getLogger()->warning(
                    'Signature is expired at {expirationTime}.',
                    [
                        'expirationTime' => $expirationTime->format(
                            DateTimeInterface::RFC3339_EXTENDED
                        ),
                    ]
                );
                return false;
            }
        }

        $trailer = '';
        if ($this->version === self::VERSION_5 &&
            ($this->signatureType === SignatureType::Binary || $this->signatureType === SignatureType::Text)
        ) {
            $trailer .= $detachedDataHeader;
        }
        $trailer .= self::calculateTrailer(
            $this->version,
            strlen($this->signatureData),
        );

        $message = implode([
            $dataToVerify,
            $this->signatureData,
            $trailer,
        ]);
<<<<<<< HEAD
        $hash = $this->hashAlgorithm->hash($message);
        if ($this->signedHashValue !== substr($hash, 0, 2)) {
=======
        $hash = hash(
            strtolower($this->hashAlgorithm->name), $message, true
        );
        if (strcmp($this->signedHashValue, substr($hash, 0, 2)) !== 0) {
>>>>>>> f3d9a126
            $this->getLogger()->warning(
                'Signed digest mismatch!'
            );
            return false;
        }

        $keyMaterial = $verifyKey->getKeyMaterial();
        if ($keyMaterial instanceof PublicKeyMaterialInterface) {
            return $keyMaterial->verify(
                $this->hashAlgorithm, $message, $this->signature
            );
        }
        else {
            $this->getLogger()->warning(
                'Verify key material is not verifiable.'
            );
            return false;
        }
    }

    /**
     * {@inheritdoc}
     */
    public function getVersion(): int
    {
        return $this->version;
    }

    /**
     * {@inheritdoc}
     */
    public function getSignatureType(): SignatureType
    {
        return $this->signatureType;
    }

    /**
     * {@inheritdoc}
     */
    public function getKeyAlgorithm(): KeyAlgorithm
    {
        return $this->keyAlgorithm;
    }

    /**
     * {@inheritdoc}
     */
    public function getHashAlgorithm(): HashAlgorithm
    {
        return $this->hashAlgorithm;
    }

    /**
     * {@inheritdoc}
     */
    public function getHashedSubpackets(): array
    {
        return $this->hashedSubpackets;
    }

    /**
     * {@inheritdoc}
     */
    public function getUnhashedSubpackets(): array
    {
        return $this->unhashedSubpackets;
    }

    /**
     * {@inheritdoc}
     */
    public function getSignedHashValue(): string
    {
        return $this->signedHashValue;
    }

    /**
     * {@inheritdoc}
     */
    public function getSignature(): string
    {
        return $this->signature;
    }

    /**
     * {@inheritdoc}
     */
    public function isExpired(?DateTimeInterface $time = null): bool
    {
        $timestamp = $time?->getTimestamp() ?? time();
        $creationTime = $this->getSignatureCreationTime()?->getTimestamp() ?? 0;
        $expirationTime = $this->getSignatureExpirationTime()?->getTimestamp() ?? time();
        return !($creationTime < $timestamp && $timestamp < $expirationTime);
    }

    /**
     * {@inheritdoc}
     */
    public function getSignatureCreationTime(): ?DateTimeInterface
    {
        $subpacket = self::getSubpacket(
            $this->hashedSubpackets,
            SignatureSubpacketType::SignatureCreationTime
        );
        if ($subpacket instanceof Signature\SignatureCreationTime) {
            return $subpacket->getCreationTime();
        }
        return null;
    }

    /**
     * {@inheritdoc}
     */
    public function getSignatureExpirationTime(): ?DateTimeInterface
    {
        $subpacket = self::getSubpacket(
            $this->hashedSubpackets,
            SignatureSubpacketType::SignatureExpirationTime
        );
        if ($subpacket instanceof Signature\SignatureExpirationTime) {
            return $subpacket->getExpirationTime();
        }
        return null;
    }

    /**
     * {@inheritdoc}
     */
    public function getExportableCertification(): ?SubpacketInterface
    {
        return self::getSubpacket(
            $this->hashedSubpackets,
            SignatureSubpacketType::ExportableCertification
        );
    }

    /**
     * {@inheritdoc}
     */
    public function getTrustSignature(): ?SubpacketInterface
    {
        return self::getSubpacket(
            $this->hashedSubpackets,
            SignatureSubpacketType::TrustSignature
        );
    }

    /**
     * {@inheritdoc}
     */
    public function getRegularExpression(): ?SubpacketInterface
    {
        return self::getSubpacket(
            $this->hashedSubpackets,
            SignatureSubpacketType::RegularExpression
        );
    }

    /**
     * {@inheritdoc}
     */
    public function getRevocable(): ?SubpacketInterface
    {
        return self::getSubpacket(
            $this->hashedSubpackets,
            SignatureSubpacketType::Revocable
        );
    }

    /**
     * {@inheritdoc}
     */
    public function getKeyExpirationTime(): ?SubpacketInterface
    {
        return self::getSubpacket(
            $this->hashedSubpackets,
            SignatureSubpacketType::KeyExpirationTime
        );
    }

    /**
     * {@inheritdoc}
     */
    public function getPreferredSymmetricAlgorithms(): ?SubpacketInterface
    {
        return self::getSubpacket(
            $this->hashedSubpackets,
            SignatureSubpacketType::PreferredSymmetricAlgorithms
        );
    }

    /**
     * {@inheritdoc}
     */
    public function getRevocationKey(): ?SubpacketInterface
    {
        return self::getSubpacket(
            $this->hashedSubpackets,
            SignatureSubpacketType::RevocationKey
        );
    }

    /**
     * {@inheritdoc}
     */
    public function getIssuerKeyID(bool $toHex = false): string
    {
        $type = SignatureSubpacketType::IssuerKeyID;
        $issuerKeyID = self::getSubpacket($this->hashedSubpackets, $type) ??
                       self::getSubpacket($this->unhashedSubpackets, $type);
        if (!($issuerKeyID instanceof Signature\IssuerKeyID)) {
            $issuerFingerprint = $this->getIssuerFingerprint();
            if ($issuerFingerprint instanceof Signature\IssuerFingerprint) {
                $issuerKeyID = new Signature\IssuerKeyID(
                    substr($issuerFingerprint->getKeyFingerprint(), 12, 20)
                );
            }
            else {
                $issuerKeyID = Signature\IssuerKeyID::wildcard();
            }
        }
        return $issuerKeyID->getKeyID($toHex);
    }

    /**
     * {@inheritdoc}
     */
    public function getNotationData(): ?SubpacketInterface
    {
        return self::getSubpacket(
            $this->hashedSubpackets,
            SignatureSubpacketType::NotationData
        );
    }

    /**
     * {@inheritdoc}
     */
    public function getPreferredHashAlgorithms(): ?SubpacketInterface
    {
        return self::getSubpacket(
            $this->hashedSubpackets,
            SignatureSubpacketType::PreferredHashAlgorithms
        );
    }

    /**
     * {@inheritdoc}
     */
    public function getPreferredCompressionAlgorithms(): ?SubpacketInterface
    {
        return self::getSubpacket(
            $this->hashedSubpackets,
            SignatureSubpacketType::PreferredCompressionAlgorithms
        );
    }

    /**
     * {@inheritdoc}
     */
    public function getKeyServerPreferences(): ?SubpacketInterface
    {
        return self::getSubpacket(
            $this->hashedSubpackets,
            SignatureSubpacketType::KeyServerPreferences
        );
    }

    /**
     * {@inheritdoc}
     */
    public function getPreferredKeyServer(): ?SubpacketInterface
    {
        return self::getSubpacket(
            $this->hashedSubpackets,
            SignatureSubpacketType::PreferredKeyServer
        );
    }

    /**
     * {@inheritdoc}
     */
    public function isPrimaryUserID(): bool
    {
        $subpacket = self::getSubpacket(
            $this->hashedSubpackets,
            SignatureSubpacketType::PrimaryUserID
        );
        if ($subpacket instanceof Signature\PrimaryUserID) {
            return $subpacket->isPrimaryUserID();
        }
        return false;
    }

    /**
     * {@inheritdoc}
     */
    public function getPolicyURI(): ?SubpacketInterface
    {
        return self::getSubpacket(
            $this->hashedSubpackets,
            SignatureSubpacketType::PolicyURI
        );
    }

    /**
     * {@inheritdoc}
     */
    public function getKeyFlags(): ?SubpacketInterface
    {
        return self::getSubpacket(
            $this->hashedSubpackets,
            SignatureSubpacketType::KeyFlags
        );
    }

    /**
     * {@inheritdoc}
     */
    public function getSignerUserID(): ?SubpacketInterface
    {
        return self::getSubpacket(
            $this->hashedSubpackets,
            SignatureSubpacketType::SignerUserID
        );
    }

    /**
     * {@inheritdoc}
     */
    public function getRevocationReason(): ?SubpacketInterface
    {
        return self::getSubpacket(
            $this->hashedSubpackets,
            SignatureSubpacketType::RevocationReason
        );
    }

    /**
     * {@inheritdoc}
     */
    public function getFeatures(): ?SubpacketInterface
    {
        return self::getSubpacket(
            $this->hashedSubpackets,
            SignatureSubpacketType::Features
        );
    }

    /**
     * {@inheritdoc}
     */
    public function getSignatureTarget(): ?SubpacketInterface
    {
        return self::getSubpacket(
            $this->hashedSubpackets,
            SignatureSubpacketType::SignatureTarget
        );
    }

    /**
     * {@inheritdoc}
     */
    public function getEmbeddedSignature(): ?SubpacketInterface
    {
        return self::getSubpacket(
            $this->hashedSubpackets,
            SignatureSubpacketType::EmbeddedSignature
        );
    }

    /**
     * {@inheritdoc}
     */
    public function getIssuerFingerprint(): ?SubpacketInterface
    {
        $type = SignatureSubpacketType::IssuerFingerprint;
        return self::getSubpacket($this->hashedSubpackets, $type) ??
               self::getSubpacket($this->unhashedSubpackets, $type);
    }

    /**
     * Read subpackets
     * 
     * @return array
     */
    private static function readSubpackets(string $bytes): array
    {
        return SubpacketReader::readSignatureSubpackets($bytes);
    }

    private static function signMessage(
        KeyPacketInterface $signKey,
        HashAlgorithm $hash,
        string $message
    ): string
    {
        switch ($signKey->getKeyAlgorithm()) {
            case KeyAlgorithm::RsaEncryptSign:
            case KeyAlgorithm::RsaSign:
            case KeyAlgorithm::Dsa:
            case KeyAlgorithm::EcDsa:
            case KeyAlgorithm::EdDsaLegacy:
                $keyMaterial = $signKey->getKeyMaterial();
                if ($keyMaterial instanceof SecretKeyMaterialInterface) {
                    return $keyMaterial->sign($hash, $message);
                }
                else {
                    throw new \UnexpectedValueException(
                        'Invalid key material for signing.',
                    );
                }
            default:
                throw new \UnexpectedValueException(
                    'Unsupported public key algorithm for signing.',
                );
        }
    }

    private static function calculateTrailer(
        int $version, int $dataLength
    ): string
    {
        if ($version === self::VERSION_5) {
            return chr($version) . "\xff" . str_repeat("\x00", 4) . pack('N', $dataLength);
        }
        else {
            return chr($version) . "\xff" . pack('N', $dataLength);
        }
    }

    /**
     * Serialize subpackets to bytes
     * 
     * @param array $subpackets
     * @return string
     */
    private static function subpacketsToBytes(array $subpackets): string
    {
        $bytes = implode(array_map(
            static fn ($subpacket): string => $subpacket->toBytes(),
            $subpackets
        ));
        return pack('n', strlen($bytes)) . $bytes;
    }

    /**
     * Get subpacket by type
     * 
     * @param array $subpackets
     * @param SignatureSubpacketType $type
     * @return SubpacketInterface
     */
    private static function getSubpacket(
        array $subpackets, SignatureSubpacketType $type
    ): ?SubpacketInterface
    {
        $subpackets = array_filter(
            $subpackets,
            static fn ($subpacket) => $subpacket->getType() === $type->value
        );
        return array_pop($subpackets);
    }
}<|MERGE_RESOLUTION|>--- conflicted
+++ resolved
@@ -608,15 +608,9 @@
             $this->signatureData,
             $trailer,
         ]);
-<<<<<<< HEAD
+
         $hash = $this->hashAlgorithm->hash($message);
-        if ($this->signedHashValue !== substr($hash, 0, 2)) {
-=======
-        $hash = hash(
-            strtolower($this->hashAlgorithm->name), $message, true
-        );
         if (strcmp($this->signedHashValue, substr($hash, 0, 2)) !== 0) {
->>>>>>> f3d9a126
             $this->getLogger()->warning(
                 'Signed digest mismatch!'
             );
